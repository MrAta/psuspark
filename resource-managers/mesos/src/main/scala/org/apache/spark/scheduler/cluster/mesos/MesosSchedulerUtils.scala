--- conflicted
+++ resolved
@@ -74,7 +74,7 @@
       failoverTimeout: Option[Double] = None,
       frameworkId: Option[String] = None): SchedulerDriver = {
     createSchedulerDriverImpl(masterUrl, scheduler, sparkUser, appName, conf, webuiUrl,
-      checkpoint, failoverTimeout, frameworkId, false);
+      checkpoint, failoverTimeout, frameworkId, false, false)
   }
 
   protected def createSchedulerDriverImpl(
@@ -87,7 +87,8 @@
       checkpoint: Option[Boolean] = None,
       failoverTimeout: Option[Double] = None,
       frameworkId: Option[String] = None,
-      dvEnabled: Boolean = false): SchedulerDriver = {
+      dvEnabled: Boolean = false,
+      dcapEnabled: Boolean = false): SchedulerDriver = {
     val fwInfoBuilder = FrameworkInfo.newBuilder().setUser(sparkUser).setName(appName)
     fwInfoBuilder.setHostname(Option(conf.getenv("SPARK_PUBLIC_DNS")).getOrElse(
       conf.get(DRIVER_HOST_ADDRESS)))
@@ -105,9 +106,6 @@
     if (maxGpus > 0) {
       fwInfoBuilder.addCapabilities(Capability.newBuilder().setType(Capability.Type.GPU_RESOURCES))
     }
-<<<<<<< HEAD
-    val credBuilder = buildCredentials(conf, fwInfoBuilder)
-=======
 
     // add D-vector
     if (dvEnabled) {
@@ -120,7 +118,24 @@
       fwInfoBuilder.setDvector(fwInfoBuilder.getDvectorBuilder.setCpus(cpus).setMem(mem).build())
     }
 
->>>>>>> 26b967b9
+    // add demand cap
+    if (dcapEnabled) {
+      fwInfoBuilder.setDcapEnabled(true)
+      if (conf.contains("spark.mesos.cap.cores")) {
+        if (conf.contains("spark.mesos.cap.memory")) {
+          fwInfoBuilder.setDcap(
+              fwInfoBuilder.getDcapBuilder.setCpus(
+              conf.getDouble("spark.mesos.cap.cores", 10000.0)).setMem(
+              conf.getSizeAsMb("spark.mesos.cap.memory", "2147483647").toInt))
+        } else {
+          fwInfoBuilder.setDcap(
+            fwInfoBuilder.getDcapBuilder.setCpus(
+              conf.getDouble("spark.mesos.cap.cores", 10000.0)))
+        }
+      }
+    }
+
+    val credBuilder = buildCredentials(conf, fwInfoBuilder)
     if (credBuilder.hasPrincipal) {
       new MesosSchedulerDriver(
         scheduler, fwInfoBuilder.build(), masterUrl, credBuilder.build())
