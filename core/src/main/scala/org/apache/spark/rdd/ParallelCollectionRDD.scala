--- conflicted
+++ resolved
@@ -119,11 +119,8 @@
     // TODO(ata): change the behavior of getPartitions(), maybe set var opted to true, and add
     // if(opted) {} clause so that it can call a different overloaded
     // ParallelCollectionRDD.slice()?
-<<<<<<< HEAD
     opted = true
-=======
-
->>>>>>> 3c05cf29
+
     // TODO(nader): don't forget to update locationPrefs, using sc.executorTokens
     // (and maybe sc.executorToHost).
   }
