--- conflicted
+++ resolved
@@ -91,10 +91,7 @@
   // a flag indicating whether optRepartition() has been called, it might be used in
   // getPreferedLocations
   private var opted = false
-<<<<<<< HEAD
-
-=======
->>>>>>> 3e31e69c
+
   // TODO: Right now, each split sends along its full data, even if later down the RDD chain it gets
   // cached. It might be worthwhile to write the data to a file in the DFS and read it in the split
   // instead.
@@ -118,14 +115,10 @@
   // executor -> num of tokens mapping, or [host] is enough if we use host -> num of tokens
   // mapping.
   override def optRepartition(): Unit = {
-<<<<<<< HEAD
     // TODO(ata): change the behavior of getPartitions(), maybe set var opted to true, and add
     // if(opted) {} clause so that it can call a different overloaded
     // ParallelCollectionRDD.slice()?
-
-=======
     opted = true
->>>>>>> 3e31e69c
     // TODO(nader): don't forget to update locationPrefs, using sc.executorTokens
     // (and maybe sc.executorToHost).
   }
