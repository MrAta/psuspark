/**
 * Licensed to the Apache Software Foundation (ASF) under one or more
 * contributor license agreements.  See the NOTICE file distributed with
 * this work for additional information regarding copyright ownership.
 * The ASF licenses this file to You under the Apache License, Version 2.0
 * (the "License"); you may not use this file except in compliance with
 * the License.  You may obtain a copy of the License at
 *
 *    http://www.apache.org/licenses/LICENSE-2.0
 *
 * Unless required by applicable law or agreed to in writing, software
 * distributed under the License is distributed on an "AS IS" BASIS,
 * WITHOUT WARRANTIES OR CONDITIONS OF ANY KIND, either express or implied.
 * See the License for the specific language governing permissions and
 * limitations under the License.
 */

package org.apache.spark

import java.util.concurrent.{ScheduledFuture, TimeUnit}

import scala.collection.mutable
import scala.concurrent.Future

import org.apache.spark.internal.Logging
import org.apache.spark.rpc.{RpcCallContext, RpcEnv, ThreadSafeRpcEndpoint}
import org.apache.spark.scheduler._
import org.apache.spark.storage.BlockManagerId
import org.apache.spark.util._

/*
  * A heartbeat from executors to the driver. This is a shared message used by several internal
  * components to convey liveness or execution information for in-progress tasks. It will also
  * expire the hosts that have not heartbeated for more than spark.network.timeout.
  * spark.executor.heartbeatInterval should be significantly less than spark.network.timeout.
  */
private[spark] case class Heartbeat(
                                     executorId: String,
                                     accumUpdates: Array[(Long, Seq[AccumulatorV2[_, _]])],
                                     blockManagerId: BlockManagerId,
                                     atamessage: String)

/*
  * An event that SparkContext uses to notify HeartbeatReceiver that SparkContext.taskScheduler is
  * created.
  */
private[spark] case object TaskSchedulerIsSet

private[spark] case object ExpireDeadHosts

private case class ExecutorRegistered(executorId: String)

private case class ExecutorRemoved(executorId: String)

private[spark] case class HeartbeatResponse(reregisterBlockManager: Boolean)

/*
  * Lives in the driver to receive heartbeats from executors..
  */
private[spark] class HeartbeatReceiver(sc: SparkContext, clock: Clock)
  extends SparkListener with ThreadSafeRpcEndpoint with Logging {

  def this(sc: SparkContext) {
    this(sc, new SystemClock)
  }

  sc.listenerBus.addToManagementQueue(this)

  override val rpcEnv: RpcEnv = sc.env.rpcEnv

  private[spark] var scheduler: TaskScheduler = null

  // executor ID -> timestamp of when the last heartbeat from this executor was received
  private val executorLastSeen = new mutable.HashMap[String, Long]

  // "spark.network.timeout" uses "seconds", while `spark.storage.blockManagerSlaveTimeoutMs` uses
  // "milliseconds"
  private val slaveTimeoutMs =
  sc.conf.getTimeAsMs("spark.storage.blockManagerSlaveTimeoutMs", "120s")
  private val executorTimeoutMs =
    sc.conf.getTimeAsSeconds("spark.network.timeout", s"${slaveTimeoutMs}ms") * 1000

  // "spark.network.timeoutInterval" uses "seconds", while
  // "spark.storage.blockManagerTimeoutIntervalMs" uses "milliseconds"
  private val timeoutIntervalMs =
  sc.conf.getTimeAsMs("spark.storage.blockManagerTimeoutIntervalMs", "60s")
  private val checkTimeoutIntervalMs =
    sc.conf.getTimeAsSeconds("spark.network.timeoutInterval", s"${timeoutIntervalMs}ms") * 1000

  private var timeoutCheckingTask: ScheduledFuture[_] = null

  // "eventLoopThread" is used to run some pretty fast actions. The actions running in it should not
  // block the thread for a long time.
  private val eventLoopThread =
  ThreadUtils.newDaemonSingleThreadScheduledExecutor("heartbeat-receiver-event-loop-thread")

  private val killExecutorThread = ThreadUtils.newDaemonSingleThreadExecutor("kill-executor-thread")

  override def onStart(): Unit = {
    timeoutCheckingTask = eventLoopThread.scheduleAtFixedRate(new Runnable {
      override def run(): Unit = Utils.tryLogNonFatalError {
        Option(self).foreach(_.ask[Boolean](ExpireDeadHosts))
      }
    }, 0, checkTimeoutIntervalMs, TimeUnit.MILLISECONDS)
  }

  override def receiveAndReply(context: RpcCallContext): PartialFunction[Any, Unit] = {

    // Messages sent and received locally
    case ExecutorRegistered(executorId) =>
      executorLastSeen(executorId) = clock.getTimeMillis()
      sc.addExecutorToken(executorId, 0) // to be fixed
      context.reply(true)
    case ExecutorRemoved(executorId) =>
      executorLastSeen.remove(executorId)
      context.reply(true)
      sc.removeExecutorToken(executorId)
    case TaskSchedulerIsSet =>
      scheduler = sc.taskScheduler
      context.reply(true)
    case ExpireDeadHosts =>
      expireDeadHosts()
      context.reply(true)

    // Messages received from executors
    case heartbeat @ Heartbeat(executorId, accumUpdates, blockManagerId, atamessage) =>
      if (scheduler != null) {
        if (executorLastSeen.contains(executorId)) {
          executorLastSeen(executorId) = clock.getTimeMillis()
          eventLoopThread.submit(new Runnable {
            override def run(): Unit = Utils.tryLogNonFatalError {
              val unknownExecutor = !scheduler.executorHeartbeatReceived(
                executorId, accumUpdates, blockManagerId)
              sc.addExecutorToken(executorId, atamessage.toInt)
              // scalastyle:off println
              println(s"Number of credits for executor $executorId: $atamessage")
              // scalastyle:on println
              val response = HeartbeatResponse(reregisterBlockManager = unknownExecutor)
              context.reply(response)
            }
          })
        } else {
          // This may happen if we get an executor's in-flight heartbeat immediately
          // after we just removed it. It's not really an error condition so we should
          // not log warning here. Otherwise there may be a lot of noise especially if
          // we explicitly remove executors (SPARK-4134).
          logDebug(s"Received heartbeat from unknown executor $executorId")
          context.reply(HeartbeatResponse(reregisterBlockManager = true))
        }
      } else {
        // Because Executor will sleep several seconds before sending the first "Heartbeat", this
        // case rarely happens. However, if it really happens, log it and ask the executor to
        // register itself again.
        logWarning(s"Dropping $heartbeat because TaskScheduler is not ready yet")
        context.reply(HeartbeatResponse(reregisterBlockManager = true))
      }
  }

  /**
    * Send ExecutorRegistered to the event loop to add a new executor. Only for test.
    *
    * @return if HeartbeatReceiver is stopped, return None. Otherwise, return a Some(Future) that
    *         indicate if this operation is successful.
    */
  def addExecutor(executorId: String): Option[Future[Boolean]] = {

    Option(self).map(_.ask[Boolean](ExecutorRegistered(executorId)))
  }

  /**
    * If the heartbeat receiver is not stopped, notify it of executor registrations.
    */
  override def onExecutorAdded(executorAdded: SparkListenerExecutorAdded): Unit = {
<<<<<<< HEAD
//    sc.addExecutorToken(executorAdded.executorId, 0) // What is the numner of Initial tokens here?
=======
    sc.addExecutorToken(executorAdded.executorId, 0)
>>>>>>> ef011c84
    addExecutor(executorAdded.executorId)
  }

  /**
    * Send ExecutorRemoved to the event loop to remove an executor. Only for test.
    *
    * @return if HeartbeatReceiver is stopped, return None. Otherwise, return a Some(Future) that
    *         indicate if this operation is successful.
    */
  def removeExecutor(executorId: String): Option[Future[Boolean]] = {
    Option(self).map(_.ask[Boolean](ExecutorRemoved(executorId)))
  }

  /**
    * If the heartbeat receiver is not stopped, notify it of executor removals so it doesn't
    * log superfluous errors.
    *
    * Note that we must do this after the executor is actually removed to guard against the
    * following race condition: if we remove an executor's metadata from our data structure
    * prematurely, we may get an in-flight heartbeat from the executor before the executor is
    * actually removed, in which case we will still mark the executor as a dead host later
    * and expire it with loud error messages.
    */
  override def onExecutorRemoved(executorRemoved: SparkListenerExecutorRemoved): Unit = {
    sc.removeExecutorToken(executorRemoved.executorId)
    removeExecutor(executorRemoved.executorId)
  }

  private def expireDeadHosts(): Unit = {
    logTrace("Checking for hosts with no recent heartbeats in HeartbeatReceiver.")
    val now = clock.getTimeMillis()
    for ((executorId, lastSeenMs) <- executorLastSeen) {
      if (now - lastSeenMs > executorTimeoutMs) {
        logWarning(s"Removing executor $executorId with no recent heartbeats: " +
          s"${now - lastSeenMs} ms exceeds timeout $executorTimeoutMs ms")
        scheduler.executorLost(executorId, SlaveLost("Executor heartbeat " +
          s"timed out after ${now - lastSeenMs} ms"))
        // Asynchronously kill the executor to avoid blocking the current thread
        killExecutorThread.submit(new Runnable {
          override def run(): Unit = Utils.tryLogNonFatalError {
            // Note: we want to get an executor back after expiring this one,
            // so do not simply call `sc.killExecutor` here (SPARK-8119)
            sc.killAndReplaceExecutor(executorId)
          }
        })
        executorLastSeen.remove(executorId)
      }
    }
  }

  override def onStop(): Unit = {
    if (timeoutCheckingTask != null) {
      timeoutCheckingTask.cancel(true)
    }
    eventLoopThread.shutdownNow()
    killExecutorThread.shutdownNow()
  }
}


private[spark] object HeartbeatReceiver {
  val ENDPOINT_NAME = "HeartbeatReceiver"
}
<|MERGE_RESOLUTION|>--- conflicted
+++ resolved
@@ -171,11 +171,10 @@
     * If the heartbeat receiver is not stopped, notify it of executor registrations.
     */
   override def onExecutorAdded(executorAdded: SparkListenerExecutorAdded): Unit = {
-<<<<<<< HEAD
+
 //    sc.addExecutorToken(executorAdded.executorId, 0) // What is the numner of Initial tokens here?
-=======
-    sc.addExecutorToken(executorAdded.executorId, 0)
->>>>>>> ef011c84
+
+
     addExecutor(executorAdded.executorId)
   }
 
